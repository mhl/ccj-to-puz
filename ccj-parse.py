<<<<<<< HEAD
#!/usr/bin/python3
# -*- coding: utf-8 -*-
=======
#!/usr/bin/python3.1
>>>>>>> d7629e33

# This script takes a .ccj file on standard input and can output the
# crossword in something like the AcrossLite .puz binary format
# suitable for loading into xword. [1]  Use --help or -h for usage
# information.
#
#  [1] apt-get install xword
#
# You need the Debian version 1.04 of xword.
#
# Note that this script was written with guesswork based on looking at
# example CCJ files.

import sys
import re
from optparse import OptionParser
import io
import struct

parser = OptionParser()
parser.add_option('-o', "--output", dest="output_filename",
                  default=False, help="output in a broken .PUZ format")
parser.add_option('-d', "--date", dest="date",
                  help="specify the date of this crossword")
parser.add_option('-v', '--verbose', dest='verbose', action="store_true",
                  default=False, help='verbose output')
parser.add_option('-t', '--title', dest='title',
                  help="specify the crossword title")
parser.add_option('-a', '--author', dest='author',
                  help="specify the crossword author or setter")
parser.add_option('-n', '--number', dest='puzzle_number',
                  help="specify the puzzle number")
parser.add_option('-c', '--copyright', dest='copyright',
                  help="specify the copyright message")

(options, args) = parser.parse_args()

date_string = None
if options.date:
    if not re.search("^\d{4}-\d{2}-\d{2}",options.date):
        raise Exception("Unknown date format, must be YYYY-MM-DD")
    date_string = options.date

from commonccj import *

# Make sys.stdin binary:
d = sys.stdin.buffer.read()

import unicodedata
def contains_control_characters(s):
    for c in s:
        if unicodedata.category(c) == 'Cc':
            return True
    return False

# Not sure about character set issues here, but it seems that 0x03
# turns on italic and 0x01 turns it off. In addition, there may be
# several random 0x01 bytes before the enumeration.  We remove any
# 0x01 or 0x03 bytes first.  Then try UTF-8 decoding - if that doesn't
# succeed, try Windows 1252 and ISO-8859-1, giving up if there are
# control characters left after decoding..

def decode_bytes(b):
    b = bytes(filter(lambda c: (c != 0x01) and (c != 0x03), b))
    try:
        s = b.decode('utf_8')
        return s
    except UnicodeDecodeError:
        # Try ISO-8859-1 first, then Windows 1252 if
        # there are unprintable characters in the
        # decoded version.
        s = b.decode('latin_1')
        if not contains_control_characters(s):
            return s
        s = b.decode('cp1252')
        if not contains_control_characters(s):
            return s
        raise Exception("Couldn't guess the character set.")

def read_string(data,start_index):
    length = int(data[start_index])
    bytes_for_string = data[(start_index+1):(start_index+length+1)]
    s = decode_bytes(bytes_for_string)
    return (s,start_index+length+1)

# i is the index into the file for the rest of this script:
i = 2

# I think these must be the list of buttons on the left:
while d[i] != 0:
    s, i = read_string(d,i)
    if options.verbose:
        print("got button string: "+s)

# Then the congratulations message, I think:
i += 1
s, i = read_string(d,i)

if options.verbose:
    print("got congratulations message: "+s)

# Skip another byte; 0x02 in the Independent it seems, but 0x00 in the
# Herald puzzle I tried.
i += 1

# I think we get the grid dimensions in the next two:
width = d[i]
i += 1

height = d[i]
i += 1

grid = Grid(width,height)

# Now skip over everything until we think we see the grid, since I've
# no idea what it's meant to mean:
while d[i] != 0x3f and d[i] != 0x23:
    i += 1

for y in range(0,height):
    for x in range(0,width):
        # Lights seem to be indicated by: '?' (or 'M' very occasionally)
        if d[i] == 0x3f or d[i] == 0x4d:
            grid.cells[y][x] = Cell(y,x)
        # Blocked-out squares seem to be always '#'
        elif d[i] == 0x23:
            pass
        else:
            raise Exception("Unknown value: "+str(d[i])+" at ("+str(x)+","+str(y)+")")
        i += 1

if options.verbose:
    print("grid is:\n"+grid.to_grid_string(True))

# Next there's a grid structure the purpose of which I don't
# understand:
grid_unknown_purpose = Grid(width,height)

for y in range(0,height):
    for x in range(0,width):
        grid_unknown_purpose.cells[y][x] = Cell(y,x)
        if d[i] == 0:
            grid_unknown_purpose.cells[y][x].set_letter(' ')
        elif d[i] < 10:
            grid_unknown_purpose.cells[y][x].set_letter(str(d[i]))
        else:
            truncated = d[i] % 10
            if options.verbose:
                print("Warning, truncating "+str(d[i])+" to "+str(truncated)+" at ("+str(x)+","+str(y)+")")
            grid_unknown_purpose.cells[y][x].set_letter(str(truncated))
        i += 1

# Seem to need to skip over an extra byte (0x01) here before the
# answers.  Maybe it indicates whether there are answers next or not:
if d[i] != 1:
    raise Exception("So far we expect a 0x01 before the answers...")
i += 1

if options.verbose:
    print("grid_unknown_purpose is:\n"+grid_unknown_purpose.to_grid_string(False))

# Now there's the grid with the answers:
for y in range(0,height):
    for x in range(0,width):
        if grid.cells[y][x]:
            grid.cells[y][x].set_letter(chr(d[i]))
            i += 1

if options.verbose:
    print("grid with answers is:\n"+grid.to_grid_string(False))

# There sometimes seems to be a succession of bytes here in groups of
# repeated groups of four, next - this function tests for the patterns
# I've seen:

def skippable_block_of_four(data,start_index):
    if d[i] == 0x00 and d[i+1] == 0xff and d[i+2] == 0xff and d[i+3] == 0xff:
        return True
    elif d[i] == 0x00 and d[i+1] == 0x00 and d[i+2] == 0xff and d[i+3] == 0xff:
        return True
    elif d[i] == 0x00 and d[i+1] == 0x00 and d[i+2] == 0x00 and d[i+3] == 0x00:
        return True
    else:
        return False

skipped_blocks_of_four = 0
while skippable_block_of_four(d,i):
    i += 4
    skipped_blocks_of_four += 1

if skipped_blocks_of_four > 0:
    if options.verbose:
        print("Skipped over "+str(skipped_blocks_of_four)+" blocks of 0x00 0xff 0xff 0xff")

# I expect the next one to be 0x02:
if d[i] != 0x02:
    raise Exception("Expect the first of the block of 16 always to be 0x02, in fact: "+str(d[i]))

# Always just 16?
i += 16

def reduce_coordinate(x):
    if x >= 0x80:
        return x - 0x80
    else:
        return x

def read_clue_start_coordinates(data,start_index):
    # My assumption is that if the first byte is >= 0x80 then it's a
    # list of coordinates terminated by a NUL, otherwise it's just two
    # bytes with the coordinate:
    start_coordinates = []
    if data[start_index] >= 0x80:
        i = start_index
        while data[i] != 0:
            x = reduce_coordinate(data[i])
            y = reduce_coordinate(data[i+1])
            start_coordinates.append( (x,y) )
            i += 2
        return (start_coordinates,i+1)
    else:
        x = reduce_coordinate(data[start_index])
        y = reduce_coordinate(data[start_index+1])
        start_coordinates.append( (x,y) )
        return (start_coordinates,start_index+2)

# A convenience class - we have one object of this class for all the
# across clues and another object of this class for the down clues:

class ListOfClues:
    def __init__(self):
        self.number_of_clues = None
        self.label = None
        self.clue_dictionary = {}
        self.across = None
        self.unknown_bytes = None
    def ordered_list_of_clues(self):
        keys = sorted(self.clue_dictionary.keys())
        return list(map(lambda x: self.clue_dictionary[x], keys))
    def real_number_of_clues(self):
        return len(self.clue_dictionary)

# Just to store a single clue:

class IndependentClue:
    def __init__(self):
        self.number_string = None
        self.text_including_enumeration = None
        self.start_coordinates = None
        self.across = None
        self.all_clue_numbers = None
    def tidied_text_including_enumeration(self):
        t = re.sub('[\x00-\x1f]','',self.text_including_enumeration)
        t = re.sub(' *\(',' (',t)
        return t
    def set_number(self,clue_number_string):
        self.number_string = clue_number_string
        if self.across == None:
            raise Exception("Trying to call self.set_number() before self.across is set")
        self.all_clue_numbers = list(map( lambda x: clue_number_string_to_duple(self.across,x), clue_number_string.split('/') ))

def parse_list_of_clues(data,start_index):
    result = ListOfClues()
    i = start_index
    # Read the label for this list of clues:
    result.label, i = read_string(data,i)
    if options.verbose:
        print("clue set label is: "+result.label)
    result.across = None
    if re.search("(?ims)across",result.label):
        result.across = True
    elif re.search("(?ims)down",result.label):
        result.across = False
    else:
        raise Exception("Couldn't find either /across/i or /down/i in label: '"+str(result.label)+"'")
    # Skip some bytes:
    result.unknown_bytes = data[i:i+3]
    i += 3
    if options.verbose:
        print("  Before list of clues, got these unknown bytes:")
        for b in result.unknown_bytes:
            print("    "+str(b))
    result.number_of_clues = data[i]
    if options.verbose:
        print("number of clues is: "+str(result.number_of_clues))
    i += 1
    clues_found = 0
    while True:
        if options.verbose:
            print("--------------------------")
        clue = IndependentClue()
        clue.across = result.across
        clue.start_coordinates, i = read_clue_start_coordinates(data,i)
        if options.verbose:
            for c in clue.start_coordinates:
                print("A start at x: "+str(c[0])+", y: "+str(c[1]))
        s, i = read_string(data,i)
        clue.set_number(s)
        if options.verbose:
            print("clue number: "+clue.number_string)
            print("all clue numbers: "+(", ".join(map(lambda x: str(x[0])+(x[1] and "A" or "D"), clue.all_clue_numbers))))
        # Skip a NUL:
        if data[i] != 0:
            raise Exception("After clue number we expect a NUL to skip over")
        i += 1
        clue.text_including_enumeration, i = read_string(data,i)
        if options.verbose:
            print("clue text: "+clue.text_including_enumeration)
        result.clue_dictionary[clue.all_clue_numbers[0][0]] = clue
        clues_found += 1
        if clues_found >= result.number_of_clues:
            break
    return result, i

across_clues, i = parse_list_of_clues(d,i)

if options.verbose:
    print("Now do down clues:")

down_clues, i = parse_list_of_clues(d,i)

setter = None
puzzle_number = None

m = re.search('^(.*)-([0-9]+)',across_clues.label)
if m:
    setter = m.group(1)
    puzzle_number = m.group(2)

if (not setter) and options.author:
    setter = options.author
if (not puzzle_number) and options.puzzle_number:
    puzzle_number = option.puzzle_number

title = "Crossword"
if options.title:
    title = options.title

if setter and puzzle_number:
    title += " "+puzzle_number+" / "+setter
elif setter:
    title += " / "+setter
elif puzzle_number:
    title += " "+puzzle_number

if date_string:
    title += " ("+date_string+")"

author = "Unknown Setter"
if options.author:
    author = options.author

copyright = "© Unknown"
if options.copyright:
    copyright = options.copyright

# In the AcrossLite .PUZ format we need to make sure that there's one
# "clue" for each clue number, even if it's just "See 6" for clues
# whose answers are split over different clue numbers in the grid.

# So, go through the clue dictionaries and make sure that there is
# something for every clue.  (So we don't miss the "See 6" type of
# clue.)

for across in (True,False):
    clue_dictionary = None
    if across:
        clue_dictionary = across_clues.clue_dictionary
    else:
        clue_dictionary = down_clues.clue_dictionary
    values = list(clue_dictionary.values())
    for c in values:
        original_clue_duple = c.all_clue_numbers[0]
        for l in c.all_clue_numbers:
            # l should be a duple of clue number and an "across"
            # boolean:
            n = l[0]
            a = l[1]
            expected_dictionary = None
            clue_string = "See "+str(original_clue_duple[0])
            if a:
                expected_dictionary = across_clues.clue_dictionary
            else:
                expected_dictionary = down_clues.clue_dictionary
            if a != across:
                clue_string += a and " across" or "down"
            ekeys = list(expected_dictionary.keys())
            if not n in ekeys:
                fake_clue = IndependentClue()
                fake_clue.across = a
                fake_clue.text_including_enumeration = clue_string
                fake_clue.set_number(str(n))
                expected_dictionary[n] = fake_clue
                if options.verbose:
                    print("**** Added missing clue with index "+str(n)+" "+fake_clue.tidied_text_including_enumeration())

# This function is for sorting clues before output, we want them to be
# in the order the number appear in the grid, with across before down
# if there's a choice:

def keyfunc_clues(x):
    across_for_sorting = 1
    if x.across:
        across_for_sorting = 0
    return ( x.all_clue_numbers[0][0], across_for_sorting )

# Output to something like the .PUZ format used by AcrossLite.  I only
# care about loading this into xword, so I'm not bothering to
# calculate all the checksums, etc.  If you wanted to do this, details
# can be found here: http://joshisanerd.com/puz/

if options.output_filename:
    f = io.FileIO(options.output_filename,'wb')
    f.write(bytearray(0x2C))
    dimensions_etc = bytearray(2)
    dimensions_etc[0] = width
    dimensions_etc[1] = height
    f.write(dimensions_etc)
    f.write(struct.pack("<h",across_clues.real_number_of_clues()+down_clues.real_number_of_clues()))
    f.write(bytearray(4))
    solutions = bytearray(width*height)
    empty_grid = bytearray(width*height)
    i = 0
    for y in range(0,height):
        for x in range(0,width):
            c = grid.cells[y][x]
            if c:
                solutions[i] = ord(c.letter)
                empty_grid[i] = ord('-')
            else:
                solutions[i] = ord('.')
                empty_grid[i] = ord('.')
            i += 1
    f.write(solutions)
    f.write(empty_grid)
    nul = bytearray(1)
    f.write(title.encode('UTF-8'))
    f.write(nul)
    f.write(author.encode('UTF-8'))
    f.write(nul)
    f.write(copyright.encode('UTF-8'))
    f.write(nul)
    all_clues = across_clues.ordered_list_of_clues() + down_clues.ordered_list_of_clues()
    all_clues.sort(key=keyfunc_clues)
    for c in all_clues:
        number_string_tidied = re.sub('/',',',c.number_string)
        number_string_tidied = number_string_tidied.lower()
        clue_text = c.tidied_text_including_enumeration()
        # We have to stick the number string at the beginning
        # otherwise it won't be clear when the answers to clues cover
        # several entries in the grid.
        f.write(("["+number_string_tidied+"] ").encode('UTF-8'))
        # Encode the clue text as UTF-8, because it's not defined what
        # the character set should be anywhere that I've seen.  (xword
        # currently assumes ISO-8859-1, but that doesn't strike me as
        # a good enough reason in itself, since it's easily patched.)
        f.write(clue_text.encode('UTF-8'))
        f.write(nul)
    f.write(nul)
    f.close()<|MERGE_RESOLUTION|>--- conflicted
+++ resolved
@@ -1,9 +1,5 @@
-<<<<<<< HEAD
-#!/usr/bin/python3
+#!/usr/bin/python3.1
 # -*- coding: utf-8 -*-
-=======
-#!/usr/bin/python3.1
->>>>>>> d7629e33
 
 # This script takes a .ccj file on standard input and can output the
 # crossword in something like the AcrossLite .puz binary format
